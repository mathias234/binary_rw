extern crate bincode;

use std::string::FromUtf8Error;
use thiserror::Error;

use bincode::{deserialize, serialize};

pub mod filestream;
pub mod memorystream;

pub struct BinaryReader<'a> {
    stream: &'a mut dyn Stream,
}

#[derive(Debug, Error)]
pub enum BinaryError {
    #[error(transparent)]
    StreamError(StreamError),
    #[error(transparent)]
    BinCodeErr(Box<bincode::ErrorKind>),
    #[error(transparent)]
    Utf8Error(FromUtf8Error),
}

impl From<FromUtf8Error> for BinaryError {
    fn from(error: FromUtf8Error) -> BinaryError {
        BinaryError::Utf8Error(error)
    }
}

impl From<Box<bincode::ErrorKind>> for BinaryError {
    fn from(error: Box<bincode::ErrorKind>) -> BinaryError {
        BinaryError::BinCodeErr(error)
    }
}

impl From<StreamError> for BinaryError {
    fn from(error: StreamError) -> BinaryError {
        BinaryError::StreamError(error)
    }
}

#[derive(Debug, Error)]
pub enum StreamError {
    #[error("failed to open stream")]
    OpenError,
    #[error("failed to write to stream")]
    WriteError,
    #[error("failed to read from stream")]
    ReadError,
    #[error("failed to seek in stream")]
    SeekError,
    #[error("failed to tell in stream")]
    TellError,
}

pub trait Stream {
    fn write(&mut self, bytes: &Vec<u8>) -> Result<usize, StreamError>;
    fn read(&mut self, buffer: &mut Vec<u8>) -> Result<usize, StreamError>;
    fn seek(&mut self, to: usize) -> Result<usize, StreamError>;
    fn tell(&mut self) -> Result<usize, StreamError>;
}

impl<'a> BinaryReader<'a> {
    pub fn new(stream: &'a mut impl Stream) -> BinaryReader {
        BinaryReader { stream }
    }

    pub fn seek_to(&mut self, to: usize) -> Result<usize, BinaryError> {
        Ok(self.stream.seek(to)?)
    }

    pub fn get_cur_pos(&mut self) -> Result<usize, BinaryError> {
        Ok(self.stream.tell()?)
    }

    pub fn read_string(&mut self) -> Result<String, BinaryError> {
        let str_len = self.read_usize()?;
        let mut chars: Vec<u8> = vec![0; str_len];
        self.stream.read(&mut chars)?;
        Ok(String::from_utf8(chars)?)
    }

    pub fn read_f32(&mut self) -> Result<f32, BinaryError> {
        let mut buffer: Vec<u8> = vec![0; 4];
        self.stream.read(&mut buffer)?;
        Ok(deserialize(&buffer)?)
    }

    pub fn read_f64(&mut self) -> Result<f64, BinaryError> {
        let mut buffer: Vec<u8> = vec![0; 8];
        self.stream.read(&mut buffer)?;
        Ok(deserialize(&buffer)?)
    }

    pub fn read_isize(&mut self) -> Result<isize, BinaryError> {
        let mut buffer: Vec<u8> = vec![0; 8];
        self.stream.read(&mut buffer)?;
        Ok(deserialize(&buffer)?)
    }

    pub fn read_usize(&mut self) -> Result<usize, BinaryError> {
        let mut buffer: Vec<u8> = vec![0; 8];
        self.stream.read(&mut buffer)?;
        Ok(deserialize(&buffer)?)
    }

    pub fn read_u64(&mut self) -> Result<u64, BinaryError> {
        let mut buffer: Vec<u8> = vec![0; 8];
        self.stream.read(&mut buffer)?;
        Ok(deserialize(&buffer)?)
    }

    pub fn read_i64(&mut self) -> Result<i64, BinaryError> {
        let mut buffer: Vec<u8> = vec![0; 8];
        self.stream.read(&mut buffer)?;
        Ok(deserialize(&buffer)?)
    }

    pub fn read_u32(&mut self) -> Result<u32, BinaryError> {
        let mut buffer: Vec<u8> = vec![0; 4];
        self.stream.read(&mut buffer)?;
        Ok(deserialize(&buffer)?)
    }

    pub fn read_i32(&mut self) -> Result<i32, BinaryError> {
        let mut buffer: Vec<u8> = vec![0; 4];
        self.stream.read(&mut buffer)?;
        Ok(deserialize(&buffer)?)
    }

    pub fn read_u16(&mut self) -> Result<u16, BinaryError> {
        let mut buffer: Vec<u8> = vec![0; 2];
        self.stream.read(&mut buffer)?;
        Ok(deserialize(&buffer)?)
    }

    pub fn read_i16(&mut self) -> Result<i16, BinaryError> {
        let mut buffer: Vec<u8> = vec![0; 2];
        self.stream.read(&mut buffer)?;
        Ok(deserialize(&buffer)?)
    }

    pub fn read_u8(&mut self) -> Result<u8, BinaryError> {
        let mut buffer: Vec<u8> = vec![0; 1];
        self.stream.read(&mut buffer)?;
        Ok(deserialize(&buffer)?)
    }

    pub fn read_i8(&mut self) -> Result<i8, BinaryError> {
        let mut buffer: Vec<u8> = vec![0; 1];
        self.stream.read(&mut buffer)?;
        Ok(deserialize(&buffer)?)
    }

    pub fn read_bytes(&mut self, length: usize) -> Result<Vec<u8>, BinaryError> {
        let mut buffer: Vec<u8> = vec![0; length];
        self.stream.read(&mut buffer)?;
        Ok(buffer)
    }
}

pub struct BinaryWriter<'a> {
    stream: &'a mut dyn Stream,
}

impl<'a> BinaryWriter<'a> {
    pub fn new(stream: &'a mut impl Stream) -> BinaryWriter {
        BinaryWriter { stream }
    }

    pub fn seek_to(&mut self, to: usize) -> Result<usize, BinaryError> {
        Ok(self.stream.seek(to)?)
    }

    pub fn get_cur_pos(&mut self) -> Result<usize, BinaryError> {
        Ok(self.stream.tell()?)
    }

<<<<<<< HEAD
    pub fn write_string(&mut self, value: String) -> Result<usize, BinaryError> {
        let bytes = value.as_bytes();
=======
    pub fn write_string<S: AsRef<str>>(&mut self, value: S) -> Result<usize, BinaryError> {
        let bytes = value.as_ref().as_bytes();

>>>>>>> a363ead8
        self.write_usize(bytes.len())?;
        Ok(self.stream.write(&bytes.to_vec())?)
    }

    pub fn write_f32(&mut self, value: f32) -> Result<usize, BinaryError> {
        let data = serialize(&value)?;
        Ok(self.stream.write(&data)?)
    }

    pub fn write_f64(&mut self, value: f64) -> Result<usize, BinaryError> {
        let data = serialize(&value)?;
        Ok(self.stream.write(&data)?)
    }

    pub fn write_isize(&mut self, value: isize) -> Result<usize, BinaryError> {
        let data = serialize(&value)?;
        Ok(self.stream.write(&data)?)
    }

    pub fn write_usize(&mut self, value: usize) -> Result<usize, BinaryError> {
        let data = serialize(&value)?;
        Ok(self.stream.write(&data)?)
    }

    pub fn write_u64(&mut self, value: u64) -> Result<usize, BinaryError> {
        let data = serialize(&value)?;
        Ok(self.stream.write(&data)?)
    }

    pub fn write_i64(&mut self, value: i64) -> Result<usize, BinaryError> {
        let data = serialize(&value)?;
        Ok(self.stream.write(&data)?)
    }

    pub fn write_u32(&mut self, value: u32) -> Result<usize, BinaryError> {
        let data = serialize(&value)?;
        Ok(self.stream.write(&data)?)
    }

    pub fn write_i32(&mut self, value: i32) -> Result<usize, BinaryError> {
        let data = serialize(&value)?;
        Ok(self.stream.write(&data)?)
    }

    pub fn write_u16(&mut self, value: u16) -> Result<usize, BinaryError> {
        let data = serialize(&value)?;
        Ok(self.stream.write(&data)?)
    }

    pub fn write_i16(&mut self, value: i16) -> Result<usize, BinaryError> {
        let data = serialize(&value)?;
        Ok(self.stream.write(&data)?)
    }

    pub fn write_u8(&mut self, value: u8) -> Result<usize, BinaryError> {
        let data = serialize(&value)?;
        Ok(self.stream.write(&data)?)
    }

    pub fn write_i8(&mut self, value: i8) -> Result<usize, BinaryError> {
        let data = serialize(&value)?;
        Ok(self.stream.write(&data)?)
    }

    pub fn write_bytes(&mut self, data: Vec<u8>) -> Result<usize, BinaryError> {
        Ok(self.stream.write(&data)?)
    }
}<|MERGE_RESOLUTION|>--- conflicted
+++ resolved
@@ -177,14 +177,9 @@
         Ok(self.stream.tell()?)
     }
 
-<<<<<<< HEAD
-    pub fn write_string(&mut self, value: String) -> Result<usize, BinaryError> {
-        let bytes = value.as_bytes();
-=======
     pub fn write_string<S: AsRef<str>>(&mut self, value: S) -> Result<usize, BinaryError> {
         let bytes = value.as_ref().as_bytes();
 
->>>>>>> a363ead8
         self.write_usize(bytes.len())?;
         Ok(self.stream.write(&bytes.to_vec())?)
     }
