--- conflicted
+++ resolved
@@ -42,23 +42,10 @@
 
 #[derive(Debug, Error)]
 pub enum StreamError {
-<<<<<<< HEAD
     #[error("attempt to read past EOF")]
     ReadPastEof,
     #[error(transparent)]
     Io(#[from] std::io::Error),
-=======
-    #[error("failed to open stream")]
-    OpenError,
-    #[error("failed to write to stream")]
-    WriteError,
-    #[error("failed to read from stream")]
-    ReadError,
-    #[error("failed to seek in stream")]
-    SeekError,
-    #[error("failed to tell in stream")]
-    TellError,
->>>>>>> b25d2eb6
 }
 
 pub trait Stream {
