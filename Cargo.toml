[package]
name = "binary_rw"
<<<<<<< HEAD
version = "4.0.4"
=======
version = "4.1.0"
>>>>>>> aba85b38
authors = ["Mathias Danielsen <mail@matda.me>"]
edition = "2021"

description = "A binary reader/writer library for rust"
repository = "https://github.com/mathias234/binary_rw"
readme = "README.md"
keywords = ["binary", "reader", "writer"]
license = "MIT"

[features]
wasm32 = [] # Uses u32 for usize operations, use string_len_u32 if you only want to affect how strings are encoded
string_len_u32 = [] # Uses u32 for string lengths instead of usize

[dependencies]
thiserror = "1"

[dev-dependencies]
anyhow = "1"<|MERGE_RESOLUTION|>--- conflicted
+++ resolved
@@ -1,10 +1,6 @@
 [package]
 name = "binary_rw"
-<<<<<<< HEAD
-version = "4.0.4"
-=======
 version = "4.1.0"
->>>>>>> aba85b38
 authors = ["Mathias Danielsen <mail@matda.me>"]
 edition = "2021"
 
